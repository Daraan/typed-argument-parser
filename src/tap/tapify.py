"""
`tapify`: initialize a class or run a function by parsing arguments from the command line.

`to_tap_class`: convert a class or function into a `Tap` class, which can then be subclassed to add special argument
handling
"""

import dataclasses
import inspect
from types import SimpleNamespace

# TODO: 3.11 use only Annotated to combine pydantic metadata
from typing import Any, Callable, Optional, Sequence, TypeVar, _AnnotatedAlias, get_type_hints

from docstring_parser import Docstring, parse

try:
    import pydantic
except ModuleNotFoundError:
    _IS_PYDANTIC_V1 = None
    # These are "empty" types. isinstance and issubclass will always be False
    BaseModel = type("BaseModel", (object,), {})
    _PydanticField = type("_PydanticField", (object,), {})
    _PYDANTIC_FIELD_TYPES = ()
else:
    _IS_PYDANTIC_V1 = pydantic.VERSION.startswith("1.")
    from pydantic import BaseModel
    from pydantic.dataclasses import FieldInfo as PydanticFieldDataclass
    from pydantic.fields import FieldInfo as PydanticFieldBaseModel

    _PydanticField = PydanticFieldBaseModel | PydanticFieldDataclass
    # typing.get_args(_PydanticField) is an empty tuple for some reason. Just repeat
    _PYDANTIC_FIELD_TYPES = (PydanticFieldBaseModel, PydanticFieldDataclass)

from tap import Tap

OutputType = TypeVar("OutputType")

_ClassOrFunction = Callable[..., OutputType] | type[OutputType]


@dataclasses.dataclass
class _ArgData:
    """
    Data about an argument which is sufficient to inform a Tap variable/argument.
    """

    name: str

    annotation: type
    "The type of values this argument accepts"

    is_required: bool
    "Whether or not the argument must be passed in"

    default: Any
    "Value of the argument if the argument isn't passed in. This gets ignored if `is_required`"

    description: Optional[str] = ""
    "Human-readable description of the argument"

    is_positional_only: bool = False
    "Whether or not the argument must be provided positionally"

    pydantic_metadata: Optional[tuple[Any]] = None
    "Additional metadata from Annotated fields in Pydantic models"""


@dataclasses.dataclass(frozen=True)
class _TapData:
    """
    Data about a class' or function's arguments which are sufficient to inform a Tap class.
    """

    args_data: list[_ArgData]
    "List of data about each argument in the class or function"

    has_kwargs: bool
    "True if you can pass variable/extra kwargs to the class or function (as in **kwargs), else False"

    known_only: bool
    "If true, ignore extra arguments and only parse known arguments"


def _is_pydantic_base_model(obj: type[Any] | Any) -> bool:
    if inspect.isclass(obj):  # issubclass requires that obj is a class
        return issubclass(obj, BaseModel)
    else:
        return isinstance(obj, BaseModel)


def _is_pydantic_dataclass(obj: type[Any] | Any) -> bool:
    if _IS_PYDANTIC_V1:
        # There's no public function in v1. This is a somewhat safe but linear check
        return dataclasses.is_dataclass(obj) and any(key.startswith("__pydantic") for key in obj.__dict__)
    else:
        return pydantic.dataclasses.is_pydantic_dataclass(obj)


def _tap_data_from_data_model(
    data_model: Any, func_kwargs: dict[str, Any], param_to_description: dict[str, str] = None
) -> _TapData:
    """
    Currently only works when `data_model` is a:
      - builtin dataclass (class or instance)
      - Pydantic dataclass (class or instance)
      - Pydantic BaseModel (class or instance).

    The advantage of this function over :func:`_tap_data_from_class_or_function` is that field/argument descriptions are
    extracted, b/c this function look at the fields of the data model.

    Note
    ----
    Deletes redundant keys from `func_kwargs`
    """
    param_to_description = param_to_description or {}

    def arg_data_from_dataclass(name: str, field: dataclasses.Field) -> _ArgData:
        def is_required(field: dataclasses.Field) -> bool:
            return field.default is dataclasses.MISSING and field.default_factory is dataclasses.MISSING

        description = param_to_description.get(name, field.metadata.get("description"))
        return _ArgData(
            name,
            field.type,
            is_required(field),
            field.default,
            description,
        )

    def arg_data_from_pydantic(name: str, field: _PydanticField, annotation: Optional[type] = None) -> _ArgData:
        annotation = field.annotation if annotation is None else annotation
        # Prefer the description from param_to_description (from the data model / class docstring) over the
        # field.description b/c a docstring can be modified on the fly w/o causing real issues
        description = param_to_description.get(name, field.description)
        return _ArgData(name, annotation, field.is_required(), field.default, description, pydantic_metadata=tuple(field.metadata))

    # Determine what type of data model it is and extract fields accordingly
    if dataclasses.is_dataclass(data_model):
        name_to_field = {field.name: field for field in dataclasses.fields(data_model)}
        has_kwargs = False
        known_only = False
    elif _is_pydantic_base_model(data_model):
        name_to_field = data_model.model_fields
        # For backwards compatibility, only allow new kwargs to get assigned if the model is explicitly configured to do
        # so via extra="allow". See https://docs.pydantic.dev/latest/api/config/#pydantic.config.ConfigDict.extra
        is_extra_ok = data_model.model_config.get("extra", "ignore") == "allow"
        has_kwargs = is_extra_ok
        known_only = is_extra_ok
    else:
        raise TypeError(
            "data_model must be a builtin or Pydantic dataclass (instance or class) or "
            f"a Pydantic BaseModel (instance or class). Got {type(data_model)}"
        )

    # It's possible to mix fields w/ classes, e.g., use pydantic Fields in a (builtin) dataclass, or use (builtin)
    # dataclass fields in a pydantic BaseModel. It's also possible to use (builtin) dataclass fields and pydantic Fields
    # in the same data model. Therefore, the type of the data model doesn't determine the type of each field. The
    # solution is to iterate through the fields and check each type.
    args_data: list[_ArgData] = []
    for name, field in name_to_field.items():
        if isinstance(field, dataclasses.Field):
            # Idiosyncrasy: if a pydantic Field is used in a pydantic dataclass, then field.default is a FieldInfo
            # object instead of the field's default value. Furthermore, field.annotation is always NoneType. Luckily,
            # the actual type of the field is stored in field.type
            if isinstance(field.default, _PYDANTIC_FIELD_TYPES):
                arg_data = arg_data_from_pydantic(name, field.default, annotation=field.type)
            else:
                arg_data = arg_data_from_dataclass(name, field)
        elif isinstance(field, _PYDANTIC_FIELD_TYPES):
            arg_data = arg_data_from_pydantic(name, field)
        else:
            raise TypeError(f"Each field must be a dataclass or Pydantic field. Got {type(field)}")
        # Handle case where func_kwargs is supplied
        if name in func_kwargs:
            arg_data.default = func_kwargs[name]
            arg_data.is_required = False
            del func_kwargs[name]
        args_data.append(arg_data)
    return _TapData(args_data, has_kwargs, known_only)


def _tap_data_from_class_or_function(
    class_or_function: _ClassOrFunction, func_kwargs: dict[str, Any], param_to_description: dict[str, str]
) -> _TapData:
    """
    Extract data by inspecting the signature of `class_or_function`.

    Note
    ----
    Deletes redundant keys from `func_kwargs`
    """
    args_data: list[_ArgData] = []
    has_kwargs = False
    known_only = False

    sig = inspect.signature(class_or_function)

    is_pydantic_v1_dataclass_class = (
        _IS_PYDANTIC_V1 and _is_pydantic_dataclass(class_or_function) and inspect.isclass(class_or_function)
    )

    for idx, (param_name, param) in enumerate(sig.parameters.items()):
        if (
            idx == 0
            and param.annotation == inspect.Parameter.empty
            and param_name == "self"
            and is_pydantic_v1_dataclass_class
        ):
            # This check gets around a quirk of Pydantic v1 dataclasses. Sometime after Python 3.13.0, the signature
            # started including self as the first parameter out of inspect.signature
            continue

        # Skip **kwargs
        if param.kind == inspect.Parameter.VAR_KEYWORD:
            has_kwargs = True
            known_only = True
            continue

        if param.annotation != inspect.Parameter.empty:
            annotation = param.annotation
        else:
            annotation = Any

        if param.name in func_kwargs:
            is_required = False
            default = func_kwargs[param.name]
            del func_kwargs[param.name]
        elif param.default != inspect.Parameter.empty:
            is_required = False
            default = param.default
        else:
            is_required = True
            default = inspect.Parameter.empty  # Can be set to anything. It'll be ignored

        arg_data = _ArgData(
            name=param_name,
            annotation=annotation,
            is_required=is_required,
            default=default,
            description=param_to_description.get(param.name),
            is_positional_only=param.kind == inspect.Parameter.POSITIONAL_ONLY,
        )
        args_data.append(arg_data)
    return _TapData(args_data, has_kwargs, known_only)


def _is_data_model(obj: type[Any] | Any) -> bool:
    return dataclasses.is_dataclass(obj) or _is_pydantic_base_model(obj)


def _docstring(class_or_function) -> Docstring:
    is_function = not inspect.isclass(class_or_function)
    if is_function or _is_pydantic_base_model(class_or_function):
        doc = class_or_function.__doc__
    else:
        doc = class_or_function.__init__.__doc__ or class_or_function.__doc__
    return parse(doc)


def _tap_data(class_or_function: _ClassOrFunction, param_to_description: dict[str, str], func_kwargs) -> _TapData:
    """
    Controls how :class:`_TapData` is extracted from `class_or_function`.
    """
    is_pydantic_v1_data_model = _IS_PYDANTIC_V1 and (
        _is_pydantic_base_model(class_or_function) or _is_pydantic_dataclass(class_or_function)
    )
    if _is_data_model(class_or_function) and not is_pydantic_v1_data_model:
        # Data models from Pydantic v1 don't lend themselves well to _tap_data_from_data_model.
        # _tap_data_from_data_model looks at the data model's fields. In Pydantic v1, the field.type_ attribute stores
        # the field's annotation/type. But (in Pydantic v1) there's a bug where field.type_ is set to the inner-most
        # type of a subscripted type. For example, annotating a field with list[str] causes field.type_ to be str, not
        # list[str]. To get around this, we'll extract _TapData by looking at the signature of the data model
        return _tap_data_from_data_model(class_or_function, func_kwargs, param_to_description)
        # TODO: allow passing func_kwargs to a Pydantic BaseModel
    return _tap_data_from_class_or_function(class_or_function, func_kwargs, param_to_description)

def _remove_extras_from_annotation(annotation):
    """Removes extras from annotation types, e.g., Annotated, etc."""
    return get_type_hints(SimpleNamespace(__annotations__ = {"dummy": annotation}))["dummy"]

def _tap_class(args_data: Sequence[_ArgData]) -> type[Tap]:
    """
    Transfers argument data to a :class:`tap.Tap` class. Arguments will be added to the parser on initialization.
    """

    class ArgParser(Tap):
        # Overwriting configure would force a user to remember to call super().configure if they want to overwrite it
        # Instead, overwrite _configure
        def _configure(self):
            for arg_data in args_data:
                variable = arg_data.name
                if variable not in self.class_variables:
                    annotation = str if arg_data.annotation is Any else arg_data.annotation
<<<<<<< HEAD
                    self._annotations_with_extras[variable] = annotation
                    self._annotations[variable] = annotation
=======
                    if arg_data.pydantic_metadata:

                        # Pydantic does clean Annotated metadata, so we need to add it here
                        # Make sure we have an _AnnotatedAlias and add the fields metadata to it
                        # TODO: 3.11 use star expression:
                        # annotation = Annotated[annotation, *arg_data.metadata]
                        if not isinstance(annotation, _AnnotatedAlias):
                            annotation = _AnnotatedAlias(annotation, arg_data.pydantic_metadata)
                        else:
                            annotation.__metadata__ = (*annotation.__metadata__, *arg_data.pydantic_metadata)
                    self._annotations_with_extras[variable] = annotation
                    self._annotations[variable] = _remove_extras_from_annotation(annotation)
                    if self._is_ignored_argument(variable):
                        continue
>>>>>>> 9379872f
                    self.class_variables[variable] = {"comment": arg_data.description or ""}
                    if arg_data.is_required:
                        kwargs = {}
                    else:
                        kwargs = dict(required=False, default = arg_data.default)
                    if self._is_argument_annotated_positional(variable):
                        self.add_argument(variable, **kwargs)
                    else:
                        self.add_argument(f"--{variable}", **kwargs)

            super()._configure()

    return ArgParser


def to_tap_class(class_or_function: _ClassOrFunction) -> type[Tap]:
    """Creates a `Tap` class from `class_or_function`. This can be subclassed to add custom argument handling and
    instantiated to create a typed argument parser.

    :param class_or_function: The class or function to run with the provided arguments.
    """
    docstring = _docstring(class_or_function)
    param_to_description = {param.arg_name: param.description for param in docstring.params}
    # TODO: add func_kwargs
    tap_data = _tap_data(class_or_function, param_to_description, func_kwargs={})
    return _tap_class(tap_data.args_data)


def tapify(
    class_or_function: Callable[..., OutputType] | type[OutputType],
    known_only: bool = False,
    command_line_args: Optional[list[str]] = None,
    explicit_bool: bool = False,
    underscores_to_dashes: bool = False,
    description: Optional[str] = None,
    **func_kwargs,
) -> OutputType:
    """Tapify initializes a class or runs a function by parsing arguments from the command line.

    :param class_or_function: The class or function to run with the provided arguments.
    :param known_only: If true, ignores extra arguments and only parses known arguments.
    :param command_line_args: A list of command line style arguments to parse (e.g., `['--arg', 'value']`). If None,
                              arguments are parsed from the command line (default behavior).
    :param explicit_bool: Booleans can be specified on the command line as `--arg True` or `--arg False` rather than
                          `--arg`. Additionally, booleans can be specified by prefixes of True and False with any
                          capitalization as well as 1 or 0.
    :param underscores_to_dashes: If True, convert underscores in flag names to dashes.
    :param description: The description displayed in the help message—the same description passed in
                        `argparse.ArgumentParser(description=...)`. By default, it's extracted from `class_or_function`'s
                        docstring.
    :param func_kwargs: Additional keyword arguments for the function. These act as default values when parsing the
                        command line arguments and overwrite the function defaults but are overwritten by the parsed
                        command line arguments.
    """
    # We don't directly call to_tap_class b/c we need tap_data, not just tap_class
    docstring = _docstring(class_or_function)
    param_to_description = {param.arg_name: param.description for param in docstring.params}
    tap_data = _tap_data(class_or_function, param_to_description, func_kwargs)
    tap_class = _tap_class(tap_data.args_data)
    # Create a Tap object
    if description is None:
        description = "\n".join(filter(None, (docstring.short_description, docstring.long_description)))
    tap = tap_class(description=description, explicit_bool=explicit_bool, underscores_to_dashes=underscores_to_dashes)

    # If any func_kwargs remain, they are not used in the function, so raise an error
    known_only = known_only or tap_data.known_only
    if func_kwargs and not known_only:
        raise ValueError(f"Unknown keyword arguments: {func_kwargs}")

    # Parse command line arguments
    parsed_command_line_args: Tap = tap.parse_args(args=command_line_args, known_only=known_only)

    # Prepare command line arguments for class_or_function, respecting positional-only args
    class_or_function_args: list[Any] = []
    class_or_function_kwargs: dict[str, Any] = {}
    command_line_args_dict = parsed_command_line_args.as_dict()
    for arg_data in tap_data.args_data:
        if tap._is_ignored_argument(arg_data.name):
            continue
        arg_value = command_line_args_dict[arg_data.name]
        if arg_data.is_positional_only:
            class_or_function_args.append(arg_value)
        else:
            class_or_function_kwargs[arg_data.name] = arg_value

    # Get **kwargs from extra command line arguments
    if tap_data.has_kwargs:
        kwargs = {tap.extra_args[i].lstrip("-"): tap.extra_args[i + 1] for i in range(0, len(tap.extra_args), 2)}
        class_or_function_kwargs.update(kwargs)

    # Initialize the class or run the function with the parsed arguments
    return class_or_function(*class_or_function_args, **class_or_function_kwargs)<|MERGE_RESOLUTION|>--- conflicted
+++ resolved
@@ -292,10 +292,6 @@
                 variable = arg_data.name
                 if variable not in self.class_variables:
                     annotation = str if arg_data.annotation is Any else arg_data.annotation
-<<<<<<< HEAD
-                    self._annotations_with_extras[variable] = annotation
-                    self._annotations[variable] = annotation
-=======
                     if arg_data.pydantic_metadata:
 
                         # Pydantic does clean Annotated metadata, so we need to add it here
@@ -310,7 +306,6 @@
                     self._annotations[variable] = _remove_extras_from_annotation(annotation)
                     if self._is_ignored_argument(variable):
                         continue
->>>>>>> 9379872f
                     self.class_variables[variable] = {"comment": arg_data.description or ""}
                     if arg_data.is_required:
                         kwargs = {}
